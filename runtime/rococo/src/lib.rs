--- conflicted
+++ resolved
@@ -42,13 +42,8 @@
 	parameter_types, construct_runtime, traits::{KeyOwnerProofSystem, Filter, EnsureOrigin}, weights::Weight,
 };
 use sp_runtime::{
-<<<<<<< HEAD
 	create_runtime_str, generic, impl_opaque_keys, ModuleId,
 	ApplyExtrinsicResult, KeyTypeId, Perbill, curve::PiecewiseLinear,
-=======
-	create_runtime_str, generic, impl_opaque_keys,
-	ApplyExtrinsicResult, KeyTypeId, Perbill,
->>>>>>> 21913933
 	transaction_validity::{TransactionValidity, TransactionSource, TransactionPriority},
 	traits::{
 		BlakeTwo256, Block as BlockT, OpaqueKeys, AccountIdLookup,
@@ -65,13 +60,8 @@
 use sp_core::OpaqueMetadata;
 use sp_staking::SessionIndex;
 use pallet_session::historical as session_historical;
-<<<<<<< HEAD
-use frame_system::EnsureRoot;
-use runtime_common::{paras_sudo_wrapper, paras_registrar, crowdloan, slots};
-=======
 use frame_system::{EnsureRoot, EnsureOneOf, EnsureSigned};
-use runtime_common::{paras_sudo_wrapper, paras_registrar, xcm_sender};
->>>>>>> 21913933
+use runtime_common::{paras_sudo_wrapper, paras_registrar, crowdloan, slots, xcm_sender};
 
 use runtime_parachains::origin as parachains_origin;
 use runtime_parachains::configuration as parachains_configuration;
@@ -216,13 +206,10 @@
 		// Sudo
 		Sudo: pallet_sudo::{Module, Call, Storage, Event<T>, Config<T>},
 
-<<<<<<< HEAD
 		Crowdloan: crowdloan::{Module, Call, Storage, Event<T>},
 		Slots: slots::{Module, Call, Storage, Event<T>},
-=======
 		// Propose parachain pallet.
 		ProposeParachain: propose_parachain::{Module, Call, Storage, Event<T>},
->>>>>>> 21913933
 	}
 }
 
@@ -612,7 +599,6 @@
 	type Call = Call;
 }
 
-<<<<<<< HEAD
 parameter_types! {
 	pub const SubmissionDeposit: Balance = 1 * DOLLARS;
 	pub const MinContribution: Balance = 10 * DOLLARS;
@@ -643,7 +629,7 @@
 	type EndingPeriod = EndingPeriod;
 	type LeasePeriod = LeasePeriod;
 	type Randomness = RandomnessCollectiveFlip;
-=======
+}
 /// Priviledged origin used by propose parachain.
 pub struct PriviledgedOrigin;
 
@@ -677,7 +663,6 @@
 	type MaxNameLength = MaxNameLength;
 	type ProposeDeposit = ProposeDeposit;
 	type PriviledgedOrigin = EnsureOneOf<AccountId, EnsureRoot<AccountId>, PriviledgedOrigin>;
->>>>>>> 21913933
 }
 
 #[cfg(not(feature = "disable-runtime-api"))]
