// Copyright 2017-2020 Parity Technologies (UK) Ltd.
// This file is part of Polkadot.

// Polkadot is free software: you can redistribute it and/or modify
// it under the terms of the GNU General Public License as published by
// the Free Software Foundation, either version 3 of the License, or
// (at your option) any later version.

// Polkadot is distributed in the hope that it will be useful,
// but WITHOUT ANY WARRANTY; without even the implied warranty of
// MERCHANTABILITY or FITNESS FOR A PARTICULAR PURPOSE.  See the
// GNU General Public License for more details.

// You should have received a copy of the GNU General Public License
// along with Polkadot.  If not, see <http://www.gnu.org/licenses/>.
//! Autogenerated weights for pallet_elections_phragmen
//!
//! THIS FILE WAS AUTO-GENERATED USING THE SUBSTRATE BENCHMARK CLI VERSION 2.0.0
//! DATE: 2020-11-30, STEPS: [50, ], REPEAT: 20, LOW RANGE: [], HIGH RANGE: []
//! EXECUTION: Some(Wasm), WASM-EXECUTION: Compiled, CHAIN: Some("polkadot-dev"), DB CACHE: 128

// Executed Command:
// target/release/polkadot
// benchmark
// --chain=polkadot-dev
// --steps=50
// --repeat=20
// --pallet=pallet_elections_phragmen
// --extrinsic=*
// --execution=wasm
// --wasm-execution=compiled
// --heap-pages=4096
// --header=./file_header.txt
// --output=./runtime/polkadot/src/weights/


#![allow(unused_parens)]
#![allow(unused_imports)]

use frame_support::{traits::Get, weights::Weight};
use sp_std::marker::PhantomData;

/// Weight functions for pallet_elections_phragmen.
pub struct WeightInfo<T>(PhantomData<T>);
<<<<<<< HEAD
impl<T: frame_system::Trait> pallet_elections_phragmen::WeightInfo for WeightInfo<T> {
	fn vote_equal(v: u32, ) -> Weight {
		(54_923_000 as Weight)
			.saturating_add((324_000 as Weight).saturating_mul(v as Weight))
=======
impl<T: frame_system::Config> pallet_elections_phragmen::WeightInfo for WeightInfo<T> {
	fn vote(v: u32, ) -> Weight {
		(85_361_000 as Weight)
			.saturating_add((113_000 as Weight).saturating_mul(v as Weight))
>>>>>>> 8c1a5a5b
			.saturating_add(T::DbWeight::get().reads(5 as Weight))
			.saturating_add(T::DbWeight::get().writes(2 as Weight))
	}
	fn vote_more(v: u32, ) -> Weight {
		(83_389_000 as Weight)
			.saturating_add((341_000 as Weight).saturating_mul(v as Weight))
			.saturating_add(T::DbWeight::get().reads(5 as Weight))
			.saturating_add(T::DbWeight::get().writes(2 as Weight))
	}
	fn vote_less(v: u32, ) -> Weight {
		(78_865_000 as Weight)
			.saturating_add((343_000 as Weight).saturating_mul(v as Weight))
			.saturating_add(T::DbWeight::get().reads(5 as Weight))
			.saturating_add(T::DbWeight::get().writes(2 as Weight))
	}
	fn remove_voter() -> Weight {
		(72_370_000 as Weight)
			.saturating_add(T::DbWeight::get().reads(2 as Weight))
			.saturating_add(T::DbWeight::get().writes(2 as Weight))
	}
	fn submit_candidacy(c: u32, ) -> Weight {
		(68_455_000 as Weight)
			.saturating_add((370_000 as Weight).saturating_mul(c as Weight))
			.saturating_add(T::DbWeight::get().reads(3 as Weight))
			.saturating_add(T::DbWeight::get().writes(1 as Weight))
	}
	fn renounce_candidacy_candidate(c: u32, ) -> Weight {
		(54_009_000 as Weight)
			.saturating_add((200_000 as Weight).saturating_mul(c as Weight))
			.saturating_add(T::DbWeight::get().reads(1 as Weight))
			.saturating_add(T::DbWeight::get().writes(1 as Weight))
	}
	fn renounce_candidacy_members() -> Weight {
		(84_797_000 as Weight)
			.saturating_add(T::DbWeight::get().reads(4 as Weight))
			.saturating_add(T::DbWeight::get().writes(4 as Weight))
	}
	fn renounce_candidacy_runners_up() -> Weight {
		(59_095_000 as Weight)
			.saturating_add(T::DbWeight::get().reads(1 as Weight))
			.saturating_add(T::DbWeight::get().writes(1 as Weight))
	}
	fn remove_member_with_replacement() -> Weight {
		(132_820_000 as Weight)
			.saturating_add(T::DbWeight::get().reads(5 as Weight))
			.saturating_add(T::DbWeight::get().writes(5 as Weight))
	}
	fn remove_member_wrong_refund() -> Weight {
		(8_551_000 as Weight)
			.saturating_add(T::DbWeight::get().reads(1 as Weight))
	}
	fn clean_defunct_voters(v: u32, _d: u32, ) -> Weight {
		(0 as Weight)
			.saturating_add((151_754_000 as Weight).saturating_mul(v as Weight))
			.saturating_add(T::DbWeight::get().reads(4 as Weight))
			.saturating_add(T::DbWeight::get().reads((3 as Weight).saturating_mul(v as Weight)))
			.saturating_add(T::DbWeight::get().writes((3 as Weight).saturating_mul(v as Weight)))
	}
	fn election_phragmen(c: u32, v: u32, e: u32, ) -> Weight {
		(0 as Weight)
			.saturating_add((134_602_000 as Weight).saturating_mul(c as Weight))
			.saturating_add((111_037_000 as Weight).saturating_mul(v as Weight))
			.saturating_add((7_150_000 as Weight).saturating_mul(e as Weight))
			.saturating_add(T::DbWeight::get().reads((2 as Weight).saturating_mul(c as Weight)))
			.saturating_add(T::DbWeight::get().reads((1 as Weight).saturating_mul(v as Weight)))
			.saturating_add(T::DbWeight::get().writes((1 as Weight).saturating_mul(c as Weight)))
	}
}<|MERGE_RESOLUTION|>--- conflicted
+++ resolved
@@ -42,17 +42,10 @@
 
 /// Weight functions for pallet_elections_phragmen.
 pub struct WeightInfo<T>(PhantomData<T>);
-<<<<<<< HEAD
-impl<T: frame_system::Trait> pallet_elections_phragmen::WeightInfo for WeightInfo<T> {
+impl<T: frame_system::Config> pallet_elections_phragmen::WeightInfo for WeightInfo<T> {
 	fn vote_equal(v: u32, ) -> Weight {
 		(54_923_000 as Weight)
 			.saturating_add((324_000 as Weight).saturating_mul(v as Weight))
-=======
-impl<T: frame_system::Config> pallet_elections_phragmen::WeightInfo for WeightInfo<T> {
-	fn vote(v: u32, ) -> Weight {
-		(85_361_000 as Weight)
-			.saturating_add((113_000 as Weight).saturating_mul(v as Weight))
->>>>>>> 8c1a5a5b
 			.saturating_add(T::DbWeight::get().reads(5 as Weight))
 			.saturating_add(T::DbWeight::get().writes(2 as Weight))
 	}
